# Changelog

All notable changes to this project will be documented in this file, in reverse chronological order by release.

<<<<<<< HEAD
## 2.6.0 - TBD

### Added

- Nothing
=======
## 2.5.3 - TBD

### Added

- Nothing.
>>>>>>> f0f5f797

### Deprecated

- Nothing.

### Removed

- Nothing.

### Fixed

- Nothing.

## 2.5.2 - 2015-09-10

### Added

- [#12](https://github.com/zendframework/zend-mail/pull/12) adds support for
  simple comments in address lists.
- [#13](https://github.com/zendframework/zend-mail/pull/13) adds support for
  groups in address lists.

### Deprecated

- Nothing.

### Removed

- Nothing.

### Fixed

- [#26](https://github.com/zendframework/zend-mail/pull/26) fixes the
  `ContentType` header to properly handle parameters with encoded values.
- [#11](https://github.com/zendframework/zend-mail/pull/11) fixes the
  behavior of the `Sender` header, ensuring it can handle domains that do not
  contain a TLD, as well as addresses referencing mailboxes (no domain).
- [#24](https://github.com/zendframework/zend-mail/pull/24) fixes parsing of
  mail messages that contain an initial blank line (prior to the headers), a
  situation observed in particular with GMail.<|MERGE_RESOLUTION|>--- conflicted
+++ resolved
@@ -2,19 +2,29 @@
 
 All notable changes to this project will be documented in this file, in reverse chronological order by release.
 
-<<<<<<< HEAD
 ## 2.6.0 - TBD
 
 ### Added
 
-- Nothing
-=======
+- Nothing.
+
+### Deprecated
+
+- Nothing.
+
+### Removed
+
+- Nothing.
+
+### Fixed
+
+- Nothing.
+
 ## 2.5.3 - TBD
 
 ### Added
 
 - Nothing.
->>>>>>> f0f5f797
 
 ### Deprecated
 
