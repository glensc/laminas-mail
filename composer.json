{
    "name": "zendframework/zend-mail",
    "description": "provides generalized functionality to compose and send both text and MIME-compliant multipart e-mail messages",
    "license": "BSD-3-Clause",
    "keywords": [
        "zf2",
        "mail"
    ],
    "homepage": "https://github.com/zendframework/zend-mail",
    "autoload": {
        "psr-4": {
            "Zend\\Mail\\": "src/"
        }
    },
    "require": {
<<<<<<< HEAD
        "php": "^5.5 || ^7.0",
        "zendframework/zend-crypt": "^2.6",
        "zendframework/zend-loader": "^2.5",
        "zendframework/zend-mime": "^2.5",
        "zendframework/zend-stdlib": "^2.7 || ^3.0",
        "zendframework/zend-validator": "^2.6"
    },
    "require-dev": {
        "zendframework/zend-config": "^2.6",
        "zendframework/zend-servicemanager": "^2.7.5 || ^3.0.3",
=======
        "php": ">=5.5",
        "zendframework/zend-loader": "~2.5",
        "zendframework/zend-mime": "~2.5",
        "zendframework/zend-stdlib": "~2.5",
        "zendframework/zend-validator": "~2.5"
    },
    "require-dev": {
        "zendframework/zend-config": "~2.5",
        "zendframework/zend-crypt": "~2.5",
        "zendframework/zend-servicemanager": "~2.5",
>>>>>>> 26132066
        "fabpot/php-cs-fixer": "1.7.*",
        "phpunit/PHPUnit": "~4.0"
    },
    "suggest": {
<<<<<<< HEAD
        "zendframework/zend-servicemanager": "^2.7.5 || ^3.0.3 when using SMTP to deliver messages"
=======
        "zendframework/zend-crypt": "Crammd5 support in SMTP Auth",
        "zendframework/zend-servicemanager": "Zend\\ServiceManager component"
>>>>>>> 26132066
    },
    "minimum-stability": "dev",
    "prefer-stable": true,
    "extra": {
        "branch-alias": {
            "dev-master": "2.6-dev",
            "dev-develop": "2.7-dev"
        }
    },
    "autoload-dev": {
        "psr-4": {
            "ZendTest\\Mail\\": "test/"
        }
    }
}<|MERGE_RESOLUTION|>--- conflicted
+++ resolved
@@ -13,9 +13,7 @@
         }
     },
     "require": {
-<<<<<<< HEAD
         "php": "^5.5 || ^7.0",
-        "zendframework/zend-crypt": "^2.6",
         "zendframework/zend-loader": "^2.5",
         "zendframework/zend-mime": "^2.5",
         "zendframework/zend-stdlib": "^2.7 || ^3.0",
@@ -24,28 +22,13 @@
     "require-dev": {
         "zendframework/zend-config": "^2.6",
         "zendframework/zend-servicemanager": "^2.7.5 || ^3.0.3",
-=======
-        "php": ">=5.5",
-        "zendframework/zend-loader": "~2.5",
-        "zendframework/zend-mime": "~2.5",
-        "zendframework/zend-stdlib": "~2.5",
-        "zendframework/zend-validator": "~2.5"
-    },
-    "require-dev": {
-        "zendframework/zend-config": "~2.5",
-        "zendframework/zend-crypt": "~2.5",
-        "zendframework/zend-servicemanager": "~2.5",
->>>>>>> 26132066
+        "zendframework/zend-crypt": "^2.6",
         "fabpot/php-cs-fixer": "1.7.*",
         "phpunit/PHPUnit": "~4.0"
     },
     "suggest": {
-<<<<<<< HEAD
-        "zendframework/zend-servicemanager": "^2.7.5 || ^3.0.3 when using SMTP to deliver messages"
-=======
-        "zendframework/zend-crypt": "Crammd5 support in SMTP Auth",
-        "zendframework/zend-servicemanager": "Zend\\ServiceManager component"
->>>>>>> 26132066
+        "zendframework/zend-servicemanager": "^2.7.5 || ^3.0.3 when using SMTP to deliver messages",
+        "zendframework/zend-crypt": "Crammd5 support in SMTP Auth"
     },
     "minimum-stability": "dev",
     "prefer-stable": true,
