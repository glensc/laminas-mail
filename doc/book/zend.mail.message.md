--- conflicted
+++ resolved
@@ -416,8 +416,4 @@
 
 ## Examples
 
-<<<<<<< HEAD
-Please [see the Quick Start section](zend.mail.message.quick-start.md).
-=======
-Please [see the Quick Start section](zend.mail.message.md).
->>>>>>> 8b2db790
+Please [see the Quick Start section](zend.mail.message.md).