docs_dir: docs/book
site_dir: docs/html
nav:
    - Home: index.md
    - Introduction: intro.md
    - Reference:
        - Messages:
            - "Intro and Usage": message/intro.md
            - "Attachments": message/attachments.md
            - "Character Sets": message/character-sets.md
        - Transports:
            - Usage: transport/intro.md
            - SMTP:
                - "SMTP Options": transport/smtp-options.md
                - "Sending multiple messages": transport/smtp-multiple-send.md
                - Authentication: transport/smtp-authentication.md
            - "File Transport Options": transport/file-options.md
        - "Reading and Storing Mail": read.md
site_name: laminas-mail
site_description: 'Parse, create, store, and send email messages, using a variety of storage and transport protocols.'
<<<<<<< HEAD
repo_url: 'https://github.com/laminas/laminas-mail'
=======
repo_url: 'https://github.com/laminas/laminas-mail'
extra:
    project: Components
    project_url: 'https://docs.laminas.dev'
>>>>>>> cade085d
<|MERGE_RESOLUTION|>--- conflicted
+++ resolved
@@ -18,11 +18,7 @@
         - "Reading and Storing Mail": read.md
 site_name: laminas-mail
 site_description: 'Parse, create, store, and send email messages, using a variety of storage and transport protocols.'
-<<<<<<< HEAD
-repo_url: 'https://github.com/laminas/laminas-mail'
-=======
 repo_url: 'https://github.com/laminas/laminas-mail'
 extra:
     project: Components
-    project_url: 'https://docs.laminas.dev'
->>>>>>> cade085d
+    project_url: 'https://docs.laminas.dev'