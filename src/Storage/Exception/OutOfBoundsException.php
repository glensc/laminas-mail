--- conflicted
+++ resolved
@@ -33,12 +33,6 @@
  * @copyright  Copyright (c) 2005-2012 Zend Technologies USA Inc. (http://www.zend.com)
  * @license    http://framework.zend.com/license/new-bsd     New BSD License
  */
-<<<<<<< HEAD
-class OutOfBoundsException
-    extends Exception\OutOfBoundsException
-    implements ExceptionInterface
-=======
 class OutOfBoundsException extends Exception\OutOfBoundsException implements 
     ExceptionInterface
->>>>>>> 7d0a770a
 {}