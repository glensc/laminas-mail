--- conflicted
+++ resolved
@@ -22,21 +22,13 @@
  */
 class MessageTest extends \PHPUnit_Framework_TestCase
 {
-<<<<<<< HEAD
     protected $file;
+    protected $file2;
 
     public function setUp()
     {
         $this->file = __DIR__ . '/../_files/mail.txt';
-=======
-    protected $_file;
-    protected $_file2;
-
-    public function setUp()
-    {
-        $this->_file = __DIR__ . '/../_files/mail.txt';
-        $this->_file2 = __DIR__ . '/../_files/mail_multi_to.txt';
->>>>>>> 0c322d88
+        $this->file2 = __DIR__ . '/../_files/mail_multi_to.txt';
     }
 
     public function testInvalidFile()
@@ -448,7 +440,7 @@
 
     public function testMultivalueToHeader()
     {
-        $message = new Message(['file' => $this->_file2]);
+        $message = new Message(['file' => $this->file2]);
         /** @var \Zend\Mail\Header\To $header */
         $header = $message->getHeader('to');
         $addressList = $header->getAddressList();
